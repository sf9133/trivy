package result

import (
	"bufio"
	"context"
	"io/ioutil"
	"os"
	"sort"
	"strings"

	"github.com/google/wire"
	"github.com/open-policy-agent/opa/rego"
	"golang.org/x/xerrors"

	"github.com/aquasecurity/trivy-db/pkg/db"
	dbTypes "github.com/aquasecurity/trivy-db/pkg/types"
	"github.com/aquasecurity/trivy-db/pkg/vulnsrc/vulnerability"
	"github.com/aquasecurity/trivy/pkg/log"
	"github.com/aquasecurity/trivy/pkg/types"
	"github.com/aquasecurity/trivy/pkg/utils"
)

const (
	// DefaultIgnoreFile is the file name to be evaluated
	DefaultIgnoreFile = ".trivyignore"
)

var (
	primaryURLPrefixes = map[string][]string{
		vulnerability.Debian:           {"http://www.debian.org", "https://www.debian.org"},
		vulnerability.Ubuntu:           {"http://www.ubuntu.com", "https://usn.ubuntu.com"},
		vulnerability.RedHat:           {"https://access.redhat.com"},
		vulnerability.OpenSuseCVRF:     {"http://lists.opensuse.org", "https://lists.opensuse.org"},
		vulnerability.SuseCVRF:         {"http://lists.opensuse.org", "https://lists.opensuse.org"},
		vulnerability.OracleOVAL:       {"http://linux.oracle.com/errata", "https://linux.oracle.com/errata"},
		vulnerability.NodejsSecurityWg: {"https://www.npmjs.com", "https://hackerone.com"},
		vulnerability.RubySec:          {"https://groups.google.com"},
	}
)

// SuperSet binds the dependencies
var SuperSet = wire.NewSet(
	wire.Struct(new(db.Config)),
	NewClient,
)

<<<<<<< HEAD
// Operation defines the result operations
type Operation interface {
	FillVulnerabilityInfo(vulns []types.DetectedVulnerability, reportType string)
	Filter(ctx context.Context, vulns []types.DetectedVulnerability, misconfs []types.DetectedMisconfiguration,
		severities []dbTypes.Severity, ignoreUnfixed, showSuccesses bool, ignoreFile, policy string) (
		[]types.DetectedVulnerability, []types.DetectedMisconfiguration, error)
}

=======
>>>>>>> d6bdf792
// Client implements db operations
type Client struct {
	dbc db.Operation
}

// NewClient is the factory method for Client
func NewClient(dbc db.Config) Client {
	return Client{dbc: dbc}
}

// FillVulnerabilityInfo fills extra info in vulnerability objects
func (c Client) FillVulnerabilityInfo(vulns []types.DetectedVulnerability, reportType string) {
	var err error

	for i := range vulns {
		vulns[i].Vulnerability, err = c.dbc.GetVulnerability(vulns[i].VulnerabilityID)
		if err != nil {
			log.Logger.Warnf("Error while getting vulnerability details: %s\n", err)
			continue
		}

		source := c.detectSource(reportType)
		vulns[i].Severity, vulns[i].SeveritySource = c.getVendorSeverity(&vulns[i], source)
		vulns[i].PrimaryURL = c.getPrimaryURL(vulns[i].VulnerabilityID, vulns[i].References, source)
		vulns[i].Vulnerability.VendorSeverity = nil // Remove VendorSeverity from Results
	}
}
func (c Client) detectSource(reportType string) string {
	var source string
	switch reportType {
	case vulnerability.Ubuntu, vulnerability.Alpine, vulnerability.RedHat, vulnerability.RedHatOVAL,
		vulnerability.Debian, vulnerability.DebianOVAL, vulnerability.Fedora, vulnerability.Amazon,
		vulnerability.OracleOVAL, vulnerability.SuseCVRF, vulnerability.OpenSuseCVRF, vulnerability.Photon:
		source = reportType
	case vulnerability.CentOS: // CentOS doesn't have its own so we use RedHat
		source = vulnerability.RedHat
	case "npm", "yarn":
		source = vulnerability.NodejsSecurityWg
	case "nuget":
		source = vulnerability.GHSANuget
	case "pipenv", "poetry":
		source = vulnerability.PythonSafetyDB
	case "bundler":
		source = vulnerability.RubySec
	case "cargo":
		source = vulnerability.RustSec
	case "composer":
		source = vulnerability.PhpSecurityAdvisories
	}
	return source
}

func (c Client) getVendorSeverity(vuln *types.DetectedVulnerability, source string) (string, string) {
	if vs, ok := vuln.VendorSeverity[source]; ok {
		return vs.String(), source
	}

	// Try NVD as a fallback if it exists
	if vs, ok := vuln.VendorSeverity[vulnerability.Nvd]; ok {
		return vs.String(), vulnerability.Nvd
	}

	if vuln.Severity == "" {
		return dbTypes.SeverityUnknown.String(), ""
	}

	return vuln.Severity, ""
}

func (c Client) getPrimaryURL(vulnID string, refs []string, source string) string {
	switch {
	case strings.HasPrefix(vulnID, "CVE-"):
		return "https://avd.aquasec.com/nvd/" + strings.ToLower(vulnID)
	case strings.HasPrefix(vulnID, "RUSTSEC-"):
		return "https://rustsec.org/advisories/" + vulnID
	case strings.HasPrefix(vulnID, "GHSA-"):
		return "https://github.com/advisories/" + vulnID
	case strings.HasPrefix(vulnID, "TEMP-"):
		return "https://security-tracker.debian.org/tracker/" + vulnID
	}

	prefixes := primaryURLPrefixes[source]
	for _, pre := range prefixes {
		for _, ref := range refs {
			if strings.HasPrefix(ref, pre) {
				return ref
			}
		}
	}
	return ""
}

// Filter filter out the vulnerabilities
func (c Client) Filter(ctx context.Context, vulns []types.DetectedVulnerability, misconfs []types.DetectedMisconfiguration,
	severities []dbTypes.Severity, ignoreUnfixed, showSuccesses bool, ignoreFile, policyFile string) (
	[]types.DetectedVulnerability, []types.DetectedMisconfiguration, error) {
	ignoredIDs := getIgnoredIDs(ignoreFile)

	filteredVulns := filterVulnerabilities(vulns, severities, ignoreUnfixed, ignoredIDs)
	filteredMisconfs := filterMisconfigurations(misconfs, severities, ignoredIDs)

	if policyFile != "" {
		var err error
		filteredVulns, filteredMisconfs, err = applyPolicy(ctx, filteredVulns, filteredMisconfs, policyFile)
		if err != nil {
			return nil, nil, xerrors.Errorf("failed to apply the policy: %w", err)
		}
	}
	sort.Sort(types.BySeverity(filteredVulns))

	return filteredVulns, filteredMisconfs, nil
}

func filterVulnerabilities(vulns []types.DetectedVulnerability, severities []dbTypes.Severity,
	ignoreUnfixed bool, ignoredIDs []string) []types.DetectedVulnerability {
	var filtered []types.DetectedVulnerability
	for _, vuln := range vulns {
		if vuln.Severity == "" {
			vuln.Severity = dbTypes.SeverityUnknown.String()
		}
		// Filter vulnerabilities by severity
		for _, s := range severities {
			if s.String() == vuln.Severity {
				// Ignore unfixed vulnerabilities
				if ignoreUnfixed && vuln.FixedVersion == "" {
					continue
				} else if utils.StringInSlice(vuln.VulnerabilityID, ignoredIDs) {
					continue
				}
				filtered = append(filtered, vuln)
				break
			}
		}
	}
	return filtered
}

func filterMisconfigurations(misconfs []types.DetectedMisconfiguration, severities []dbTypes.Severity,
	ignoredIDs []string) []types.DetectedMisconfiguration {
	var filtered []types.DetectedMisconfiguration
	for _, misconf := range misconfs {
		// Filter misconfigurations by severity
		for _, s := range severities {
			if s.String() == misconf.Severity {
				if utils.StringInSlice(misconf.ID, ignoredIDs) {
					continue
				} else if misconf.Status == types.StatusPassed && !showSuccesses {
					continue
				}
				filtered = append(filtered, misconf)
				break
			}
		}
	}
	return filtered
}

func applyPolicy(ctx context.Context, vulns []types.DetectedVulnerability, misconfs []types.DetectedMisconfiguration,
	policyFile string) ([]types.DetectedVulnerability, []types.DetectedMisconfiguration, error) {
	policy, err := ioutil.ReadFile(policyFile)
	if err != nil {
		return nil, nil, xerrors.Errorf("unable to read the policy file: %w", err)
	}

	query, err := rego.New(
		rego.Query("data.trivy.ignore"),
		rego.Module("lib.rego", module),
		rego.Module("trivy.rego", string(policy)),
	).PrepareForEval(ctx)
	if err != nil {
		return nil, nil, xerrors.Errorf("unable to prepare for eval: %w", err)
	}

	// Vulnerabilities
	var filteredVulns []types.DetectedVulnerability
	for _, vuln := range vulns {
		ignored, err := evaluate(ctx, query, vuln)
		if err != nil {
			return nil, nil, err
		}
		if ignored {
			continue
		}
		filteredVulns = append(filteredVulns, vuln)
	}

	// Misconfigurations
	var filteredMisconfs []types.DetectedMisconfiguration
	for _, misconf := range misconfs {
		ignored, err := evaluate(ctx, query, misconf)
		if err != nil {
			return nil, nil, err
		}
		if ignored {
			continue
		}
		filteredMisconfs = append(filteredMisconfs, misconf)
	}
	return filteredVulns, filteredMisconfs, nil
}
func evaluate(ctx context.Context, query rego.PreparedEvalQuery, input interface{}) (bool, error) {
	results, err := query.Eval(ctx, rego.EvalInput(input))
	if err != nil {
		return false, xerrors.Errorf("unable to evaluate the policy: %w", err)
	} else if len(results) == 0 {
		// Handle undefined result.
		return false, nil
	}
	ignore, ok := results[0].Expressions[0].Value.(bool)
	if !ok {
		// Handle unexpected result type.
		return false, xerrors.New("the policy must return boolean")
	}
	return ignore, nil
}

func getIgnoredIDs(ignoreFile string) []string {
	f, err := os.Open(ignoreFile)
	if err != nil {
		// trivy must work even if no .trivyignore exist
		return nil
	}

	var ignoredIDs []string
	scanner := bufio.NewScanner(f)
	for scanner.Scan() {
		line := scanner.Text()
		line = strings.TrimSpace(line)
		if strings.HasPrefix(line, "#") || line == "" {
			continue
		}
		ignoredIDs = append(ignoredIDs, line)
	}
	return ignoredIDs
}<|MERGE_RESOLUTION|>--- conflicted
+++ resolved
@@ -44,17 +44,6 @@
 	NewClient,
 )
 
-<<<<<<< HEAD
-// Operation defines the result operations
-type Operation interface {
-	FillVulnerabilityInfo(vulns []types.DetectedVulnerability, reportType string)
-	Filter(ctx context.Context, vulns []types.DetectedVulnerability, misconfs []types.DetectedMisconfiguration,
-		severities []dbTypes.Severity, ignoreUnfixed, showSuccesses bool, ignoreFile, policy string) (
-		[]types.DetectedVulnerability, []types.DetectedMisconfiguration, error)
-}
-
-=======
->>>>>>> d6bdf792
 // Client implements db operations
 type Client struct {
 	dbc db.Operation
@@ -154,7 +143,7 @@
 	ignoredIDs := getIgnoredIDs(ignoreFile)
 
 	filteredVulns := filterVulnerabilities(vulns, severities, ignoreUnfixed, ignoredIDs)
-	filteredMisconfs := filterMisconfigurations(misconfs, severities, ignoredIDs)
+	filteredMisconfs := filterMisconfigurations(misconfs, severities, showSuccesses, ignoredIDs)
 
 	if policyFile != "" {
 		var err error
@@ -193,7 +182,7 @@
 }
 
 func filterMisconfigurations(misconfs []types.DetectedMisconfiguration, severities []dbTypes.Severity,
-	ignoredIDs []string) []types.DetectedMisconfiguration {
+	showSuccesses bool, ignoredIDs []string) []types.DetectedMisconfiguration {
 	var filtered []types.DetectedMisconfiguration
 	for _, misconf := range misconfs {
 		// Filter misconfigurations by severity
